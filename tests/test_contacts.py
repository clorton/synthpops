--- conflicted
+++ resolved
@@ -14,28 +14,6 @@
     sc.heading(f'Making popdict for {n} people')
 
     popdict = sp.make_popdict(n=n)
-<<<<<<< HEAD
-=======
-
-    return popdict
-
-
-def test_make_popdict_supplied(n=default_n):
-    sc.heading(f'Making "supplied" popdict for {n} people')
-    
-    fixed_age = 40
-    fixed_sex = 1
-    
-    uids = [str(i) for i in pl.arange(n)]
-    ages = fixed_age*pl.ones(n)
-    sexes = fixed_sex*pl.ones(n)
-
-    # Simply compile these into a dict
-    popdict = sp.make_popdict(uids=uids, ages=ages, sexes=sexes)
-    
-    assert popdict[uids[0]]['age'] == fixed_age
-    assert popdict[uids[0]]['sex'] == fixed_sex
->>>>>>> d40d5fdc
 
     return popdict
 
@@ -63,12 +41,8 @@
     sc.heading(f'Making contact matrix for {n} people')
     
     popdict = popdict = sp.make_popdict(n=n)
-<<<<<<< HEAD
     contacts = sp.make_contacts(popdict,weights_dic=weights_dic,use_social_layers = use_social_layers,directed=directed,use_student_weights = True)
 
-=======
-    contacts = sp.make_contacts(popdict,weights_dic=weights_dic)
->>>>>>> d40d5fdc
     
     return contacts
 
@@ -76,7 +50,6 @@
 if __name__ == '__main__':
     sc.tic()
 
-<<<<<<< HEAD
     weights_dic = {'H': 4.11, 'S': 11.41, 'W': 8.07, 'R': 2.79}
     weights_dic['R'] = 7 # increase the general community weight because the calibrate weight 2.79 doesn't include contacts from the general community that you don't know but are near!
 
@@ -96,10 +69,6 @@
             contact_ages = [contacts[c]['age'] for c in contacts[uid]['contacts'][k]]
             print(k,'contact ages',contact_ages)
 
-=======
-    popdict = test_make_popdict()
-    contacts = test_make_contacts()
->>>>>>> d40d5fdc
 
     sc.toc()
 
