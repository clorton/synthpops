from .config import *
from .synthpops import *
from .contacts import *
<<<<<<< HEAD
from .plot_tools import *
=======
>>>>>>> d7fd12e2
from .contact_networks import *<|MERGE_RESOLUTION|>--- conflicted
+++ resolved
@@ -1,8 +1,4 @@
 from .config import *
 from .synthpops import *
 from .contacts import *
-<<<<<<< HEAD
-from .plot_tools import *
-=======
->>>>>>> d7fd12e2
 from .contact_networks import *