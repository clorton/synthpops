--- conflicted
+++ resolved
@@ -189,7 +189,7 @@
 
     for s in range(2,8):
         homes_dic[s] = generate_larger_households(s,hh_sizes,hha_by_size_counts,hha_brackets,age_brackets,age_by_brackets_dic,contact_matrix_dic,single_year_age_distr)
-
+    
     # print('inside', np.sum([hh_sizes[s-1] * s for s in np.arange(1,8)]))
     # print('n homes', np.sum(hh_sizes))
 
@@ -396,7 +396,7 @@
 
     # for s in sc:
         # school_sizes += [int(s)] * sc[s]
-
+    
     np.random.shuffle(school_sizes)
     return school_sizes
 
@@ -827,45 +827,6 @@
 
     print(age_brackets)
 
-<<<<<<< HEAD
-def trim_contacts(contacts,trimmed_size_dic=None,use_clusters=False, verbose=False):
-
-    """ Trim down contacts in school or work environments """
-
-    trimmed_size_dic = sc.mergedicts({'S': 20, 'W': 10}, trimmed_size_dic)
-
-    keys = trimmed_size_dic.keys()
-
-    if use_clusters:
-        raise NotImplementedError
-
-    else:
-        for n,uid in enumerate(contacts):
-            for k in keys:
-                setting_contacts = contacts[uid]['contacts'][k]
-                if len(setting_contacts) > trimmed_size_dic[k]/2:
-                    close_contacts = np.random.choice( list(setting_contacts), size = int(trimmed_size_dic[k]/2) )
-                    contacts[uid]['contacts'][k] = set(close_contacts)
-
-
-        for n, uid in enumerate(contacts):
-            for k in keys:
-                for c in contacts[uid]['contacts'][k]:
-                    contacts[c]['contacts'][k].add(uid)
-
-        test_sizes = True
-        if test_sizes:
-
-            for k in keys:
-                sizes = []
-                for n, uid in enumerate(contacts):
-                    if len(contacts[uid]['contacts'][k]) > 0:
-                        sizes.append(len(contacts[uid]['contacts'][k]))
-                if verbose:
-                    print(k,np.mean(sizes))
-
-    return contacts
-=======
 
 # def trim_contacts(contacts,trimmed_size_dic=None,use_clusters=False):
 
@@ -903,4 +864,3 @@
 #     return contacts
 
 
->>>>>>> e12a4e4c
